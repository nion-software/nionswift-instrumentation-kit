--- conflicted
+++ resolved
@@ -351,11 +351,10 @@
         # this case, the framed-data-stream-with-sum-operator is wrapped so that the processing can be performed
         # on the entire sequence. there is probably a better way to abstract this in the future.
         if isinstance(data_stream, Acquisition.FramedDataStream) and isinstance(data_stream.operator, Acquisition.SumOperator):
-<<<<<<< HEAD
-            data_stream = data_stream.data_stream.wrap_in_sequence(count)
+            data_stream = data_stream.data_stream.wrap_in_sequence(count).add_ref()
             # return AcquisitionMethodResult(data_stream.data_stream.wrap_in_sequence(count), _("Sequence"), channel_names)
         else:
-            data_stream = data_stream.wrap_in_sequence(count)
+            data_stream = data_stream.wrap_in_sequence(count).add_ref()
             # return AcquisitionMethodResult(data_stream.wrap_in_sequence(count), _("Sequence"), channel_names)
 
         assert include_raw or include_summed
@@ -368,11 +367,6 @@
             data_stream = Acquisition.AccumulatedDataStream(data_stream)
 
         return AcquisitionMethodResult(data_stream, _("Sequence"), channel_names)
-=======
-            return AcquisitionMethodResult(data_stream.data_stream.wrap_in_sequence(count).add_ref(), _("Sequence"), channel_names)
-        else:
-            return AcquisitionMethodResult(data_stream.wrap_in_sequence(count).add_ref(), _("Sequence"), channel_names)
->>>>>>> fcde1525
     else:
         return AcquisitionMethodResult(data_stream.add_ref(), _("Sequence"), channel_names)
 
