from __future__ import annotations

# system imports
import asyncio
import copy
import dataclasses
import datetime
import functools
import gettext
import math
import numpy
import numpy.typing
import threading
import typing
import collections

# local libraries
from nion.data import Calibration
from nion.data import DataAndMetadata
from nion.data import xdata_1_0 as xd
from nion.instrumentation import Acquisition
from nion.instrumentation import stem_controller as stem_controller_module
from nion.swift.model import DataItem
from nion.utils import Event
from nion.utils import Geometry
from nion.utils import Registry
from nion.utils import ThreadPool
from nion.utils import Registry

if typing.TYPE_CHECKING:
    from nion.swift.model import DocumentModel
    from nion.instrumentation import scan_base

_NDArray = numpy.typing.NDArray[typing.Any]

_ = gettext.gettext


class DriftLogger:
    """Drift logger to update the drift log with ongoing drift measurements."""

    def __init__(self, document_model: DocumentModel.DocumentModel, drift_tracker: DriftTracker, event_loop: asyncio.AbstractEventLoop):
        self.__document_model = document_model
        self.__drift_tracker = drift_tracker
        self.__event_loop = event_loop
        self.__data_item = next(iter(data_item for data_item in document_model.data_items if data_item.title == "Drift Log"), None)
        self.__drift_changed_event_listener = drift_tracker.drift_changed_event.listen(self.__drift_changed)

    def close(self) -> None:
        self.__drift_changed_event_listener.close()
        self.__drift_changed_event_listener = typing.cast(typing.Any, None)

    def __ensure_drift_log_data_item(self) -> None:
        # must be called on main thread
        if not self.__data_item:
            drift_data_frame = self.__drift_tracker.drift_data_frame
            delta_nm_data: numpy.typing.NDArray[typing.Any] = numpy.vstack([drift_data_frame[1], drift_data_frame[0], numpy.hypot(drift_data_frame[0], drift_data_frame[1])])
            data_item = DataItem.DataItem(delta_nm_data)
            data_item.title = f"Drift Log"
            self.__document_model.append_data_item(data_item)
            display_item = self.__document_model.get_display_item_for_data_item(data_item)
            if display_item:
                display_item.display_type = "line_plot"
                display_item.append_display_data_channel_for_data_item(data_item)
                display_item.append_display_data_channel_for_data_item(data_item)
                display_item._set_display_layer_properties(0, label=_("x"), stroke_color=display_item.get_display_layer_property(0, "fill_color"), fill_color=None)
                display_item._set_display_layer_properties(1, label=_("y"), stroke_color=display_item.get_display_layer_property(1, "fill_color"), fill_color=None)
                display_item._set_display_layer_properties(2, label=_("m"), stroke_color=display_item.get_display_layer_property(2, "fill_color"), fill_color=None)
            self.__data_item = data_item

    def __update_drift_log_data_item(self, delta_nm_data: _NDArray) -> None:
        # must be called on main thread
        # check __drift_changed_event_listener to see if the logger has been closed
        if self.__drift_changed_event_listener:
            self.__ensure_drift_log_data_item()
            assert self.__data_item
            offset_nm_xdata = DataAndMetadata.new_data_and_metadata(delta_nm_data, intensity_calibration=Calibration.Calibration(units="nm"))
            self.__data_item.set_data_and_metadata(offset_nm_xdata)

    def __drift_changed(self, offset_nm: Geometry.FloatSize, elapsed_time: float) -> None:
        drift_data_frame = self.__drift_tracker.drift_data_frame
        delta_nm_data: numpy.typing.NDArray[typing.Any] = numpy.vstack([drift_data_frame[1], drift_data_frame[0], numpy.hypot(drift_data_frame[0], drift_data_frame[1])])
        self.__event_loop.call_soon_threadsafe(functools.partial(self.__update_drift_log_data_item, delta_nm_data))


@dataclasses.dataclass
class DriftResult:
    """Result of drift calculation returned by DriftCalculator.calculate

    It can interpreted as: Between 'time_window_start' and 'time_window_end' the average drift rate was estimated to
    be 'drift_rate'.

    'drift_rate' should be in units of m / s.
    """

    drift_rate: Geometry.FloatSize
    time_window_start: datetime.datetime
    time_window_end: datetime.datetime


class DriftCalculator:
    """Calculate drift rate from images with timestamps

    Used by DriftTracker to perform the actual drift calculation from submitted images.

    There can be different algorithms for drift calculation. Each of them should be implemented in its own class
    which should be a subclass of this one.

    DriftTracker discovers available drift calculation algorithms from the registry by looking for the component id
    'drift_calculator'.

    You need to set 'drift_calculator_id' to a unique name that will be used to identify a specifc algorithm.
    'drift_calculator_name' is optional and will be used as the display name in a UI based drift calculator selection.
    """
    drift_calculator_id: str
    drift_calculator_name: typing.Optional[str] = None

    def calculate_drift_result(self, first_xdata: typing.Optional[DataAndMetadata.DataAndMetadata], xdata_history: typing.Deque[DataAndMetadata.DataAndMetadata]) -> typing.Optional[DriftResult]:
        ...


class SimpleDriftCalculator(DriftCalculator):
    drift_calculator_id = 'simple_drift_calculator'

    def calculate_drift_result(self, first_xdata: typing.Optional[DataAndMetadata.DataAndMetadata], xdata_history: typing.Deque[DataAndMetadata.DataAndMetadata]) -> typing.Optional[DriftResult]:
        current_xdata = xdata_history[-1] if len(xdata_history) else None

        if first_xdata and current_xdata:
            # Check that units of submitted images are "nm". Once we have a good system for tracking and recognizing units,
            # we can also allow other units and convert them to nm here.
            assert first_xdata.dimensional_calibrations[-1].units == "nm"
            assert current_xdata.dimensional_calibrations[-1].units == "nm"
            quality, raw_offset = xd.register_template(first_xdata, current_xdata)
            delta_time = (current_xdata.timestamp - first_xdata.timestamp).total_seconds()
            assert delta_time > 0.0
            offset = Geometry.FloatPoint.make(typing.cast(typing.Tuple[float, float], raw_offset))

            delta_nm = Geometry.FloatSize(
                    h=current_xdata.dimensional_calibrations[0].convert_to_calibrated_size(offset.y),
                    w=current_xdata.dimensional_calibrations[1].convert_to_calibrated_size(offset.x))
            # print(f"Raw shift nm: {delta_nm}, raw offset px: {raw_offset}, quality: {quality}, delta time: {delta_time}")

            return DriftResult(drift_rate=delta_nm / delta_time * 1e-9, time_window_start=first_xdata.timestamp, time_window_end=current_xdata.timestamp)

        return None


Registry.register_component(SimpleDriftCalculator(), {"drift_calculator"})


class DriftDataSource:
    """Collects images from a camera or scan device and provides them to DriftTracker for calculating drift.

    Each drift data source needs to define in which axis its images are oriented. In addition it can also define an
    extra rotation, which is useful for example for subscan images.

    Each drift data source needs to have a unique id so that "DriftTracker.submit_image" can append images to the
    correct drift data source.
    """

    def __init__(self, *, drift_data_source_id: str, axis: stem_controller_module.AxisDescription, applies_drift_correction: bool, rotation: float=0.0, max_history_size: typing.Optional[int]=10) -> None:
        self.__drift_data_source_id = drift_data_source_id
        self.__axis = axis
        self.__applies_drift_correction = applies_drift_correction
        self.__rotation = rotation
        self.__first_xdata: typing.Optional[DataAndMetadata.DataAndMetadata] = None
        self.__xdata_history: typing.Deque[DataAndMetadata.DataAndMetadata] = collections.deque(maxlen=max_history_size)

    @property
    def drift_data_source_id(self) -> str:
        return self.__drift_data_source_id

    @property
    def xdata_history(self) -> typing.Deque[DataAndMetadata.DataAndMetadata]:
        return self.__xdata_history

    @property
    def first_xdata(self) -> typing.Optional[DataAndMetadata.DataAndMetadata]:
        return self.__first_xdata

    @property
    def axis(self) -> stem_controller_module.AxisDescription:
        return self.__axis

    @property
    def rotation(self) -> float:
        return self.__rotation

    @property
    def applies_drift_correction(self) -> bool:
        return self.__applies_drift_correction

    def submit_image(self, xdata: DataAndMetadata.DataAndMetadata) -> None:
        if self.__first_xdata is None:
            self.__first_xdata = copy.deepcopy(xdata)
        else:
            self.__xdata_history.append(copy.deepcopy(xdata))


class DriftTracker:
    """Track drift state.

    Tracks several properties of drift including the accumulated drift and rate of drift.

    Reset the tracker by calling reset.

    Drift is tracked as a difference from the first data item. This has the obvious limitation of requiring drift to
    be no larger than approximately 1/2 the field of view over the course of acquisition.

    An extension to this class would be to separate the drift algorithm into its own class and allow it to be
    configured.
    """
    def __init__(self, *, stem_controller: stem_controller_module.STEMController, native_axis: stem_controller_module.AxisDescription, max_history_size: typing.Optional[int] = 10) -> None:
        self.__stem_controller = stem_controller
        self.__native_axis = native_axis
        # dispatcher is used to calculate drift offsets on a thread
        self.__dispatcher = ThreadPool.SingleItemDispatcher()

        # the lock controls access to the fields below
        self.__lock = threading.RLock()
        # The "active" flag does not have any effect within DriftTracker. It is just there to have a global place for
        # tracking if drift correction is enabled or not. Since DriftTracker is a globally used class, it makes sense to
        # also track whether drift correction is active globally. What each component does with this information is then
        # up to its individual implementation.
        self.__active = False

        self.__drift_history: typing.List[DriftResult] = list()

        self.drift_changed_event = Event.Event()
        # Set this to an existing drift calculator id to select a specific algorithm for drift calculation
        # If this is set to None or a non-exisiting name we simply use the first algorithm available in the Registry
        self.drift_calculator_id: typing.Optional[str] = None
        # DriftTracker.submit_image() now requires callers to supply a "drift_data_source_id". This needs to be a string
        # that is unique to a source for images used to calculate drift. For each new "drift_data_source_id" we create
        # a separate DriftDataSource that tracks images from this source separately. The calculated drift rates will
        # be shared across all DriftDataSources though. This allows to have different sources for drift images. As an
        # example, a user might do a coarse drift estimation with the Ronchigram camera before going to scan mode. Then
        # in scan mode there is very likely some residual drift because there you are typically working with much higher
        # resolutions. Of course we cannot cross-correlate ronchigram images with scanned images, so we need to track
        # them separately. DriftTracker also converts all measured drift rates to its native axis, which defaults to
        # "StageAxis".
        self.drift_data_sources: typing.Set[DriftDataSource] = set()

    def close(self) -> None:
        self.__dispatcher.close()
        self.__dispatcher = typing.cast(typing.Any, None)

    def reset(self) -> None:
        with self.__lock:
            self.__drift_history.clear()
            self.drift_data_sources.clear()

    @property
    def active(self) -> bool:
        return self.__active

    @active.setter
    def active(self, active: bool) -> None:
        with self.__lock:
            self.__active = active

    @property
    def measurement_count(self) -> int:
        with self.__lock:
            return len(self.__drift_history)

    @property
    def total_delta_nm(self) -> Geometry.FloatSize:
        with self.__lock:
            if not len(self.__drift_history):
                return Geometry.FloatSize()
            total_delta = Geometry.FloatSize()
            time_window_start = self.__drift_history[0].time_window_start
            for drift_result in self.__drift_history:
                total_delta += drift_result.drift_rate * (drift_result.time_window_end - time_window_start).total_seconds()
                time_window_start = drift_result.time_window_end
            return total_delta * 1e9

    @property
    def drift_data_frame(self) -> _NDArray:
        with self.__lock:
            drift_data_frame = numpy.zeros((4, len(self.__drift_history) + 1))
            if not len(self.__drift_history):
                return drift_data_frame

            time_window_start = self.__drift_history[0].time_window_start
            for i, drift_result in enumerate(self.__drift_history):
                delta_time = (drift_result.time_window_end - time_window_start).total_seconds()
                delta_nm = drift_result.drift_rate * delta_time * 1e9
                offset_nm_xy = math.sqrt(pow(delta_nm.height, 2) + pow(delta_nm.width, 2))
                drift_data_frame[:, i + 1] = (delta_nm.height, delta_nm.width, offset_nm_xy, delta_time)
                time_window_start = drift_result.time_window_end
            return numpy.cumsum(drift_data_frame, axis=1)

    @property
    def last_delta_nm(self) -> Geometry.FloatSize:
        with self.__lock:
            if self.measurement_count > 0:
                drift_result = self.__drift_history[-1]
                time_window_start = drift_result.time_window_start
                if self.measurement_count > 1:
                    time_window_start = self.__drift_history[-2].time_window_end
                delta_time = (drift_result.time_window_end - time_window_start).total_seconds()
                delta_nm = drift_result.drift_rate * delta_time * 1e9
            else:
                delta_nm = Geometry.FloatSize()
            return delta_nm

    @property
    def _last_entry_utc_time(self) -> datetime.datetime:
        if self.measurement_count > 0:
            return self.__drift_history[-1].time_window_end
        else:
            return datetime.datetime.utcnow()

    def get_drift_rate(self, *, axis: stem_controller_module.AxisDescription, n: typing.Optional[int] = None) -> Geometry.FloatSize:
        """Return the drift rate over the last n measurements."""
        n = 1 if n is None else n
        assert n > 0
        with self.__lock:
            drift_rate = Geometry.FloatSize()
            if self.measurement_count > 0:
                n = min(n, self.measurement_count)
                for i in range(1, n + 1):
                    drift_rate += self.__drift_history[-i].drift_rate
                drift_rate /= n
        return self.__stem_controller.axis_transform_point(drift_rate.as_point(), from_axis=self.__native_axis, to_axis=axis).as_size()

    def predict_drift(self, utc_time: datetime.datetime, *, axis: stem_controller_module.AxisDescription, n: typing.Optional[int] = None) -> Geometry.FloatSize:
        """Predict total drift (nm) at utc_time."""
        with self.__lock:
            future_delta_nm = Geometry.FloatSize()
            if self.measurement_count > 0:
                delta_time = utc_time - self.__drift_history[-1].time_window_end
                future_delta_nm = delta_time.total_seconds() * self.get_drift_rate(axis=axis, n=n) * 1e9
            total_delta_nm = self.total_delta_nm
        total_delta_nm = self.__stem_controller.axis_transform_point(total_delta_nm.as_point(), from_axis=self.__native_axis, to_axis=axis).as_size()
        return total_delta_nm + future_delta_nm

    def __append_drift(self, drift_result: DriftResult) -> None:
        with self.__lock:
            self.__drift_history.append(drift_result)

    def __calculate(self, drift_data_source_id: str) -> None:
        available_calculators: typing.Set[DriftCalculator] = Registry.get_components_by_type("drift_calculator")

        drift_calculator: typing.Optional[DriftCalculator] = None
        drift_result: typing.Optional[DriftResult] = None
        drift_data_source: typing.Optional[DriftDataSource] = None

        for drift_calculator in available_calculators:
            if drift_calculator.drift_calculator_id == self.drift_calculator_id or self.drift_calculator_id is None:
                break

        for drift_data_source in self.drift_data_sources:
                if drift_data_source.drift_data_source_id == drift_data_source_id:
                    break

        with self.__lock:
            if drift_data_source and drift_calculator:
                drift_result = drift_calculator.calculate_drift_result(drift_data_source.first_xdata, drift_data_source.xdata_history)
            if drift_result:
                # rotate back into context reference frame
                if not math.isclose(drift_data_source.rotation, 0.0):
                    drift_result.drift_rate = drift_result.drift_rate.rotate(-drift_data_source.rotation)
                # We don't have that available yet, but it would be great if we could do something like this
                # to have an easier time supporting different axis
                # TODO convert drift rate to self.__native_axis before adding the new drift result
                drift_result.drift_rate = self.__stem_controller.axis_transform_point(drift_result.drift_rate.as_point(), from_axis=drift_data_source.axis, to_axis=self.__native_axis).as_size()

                # There are two types of drift tracking/correction: 1) We only track drift, 2) We also use the calculated
                # drift to correct the scan or beam position on the sample. In DriftTracker we want to track the total
                # drift, independent from potential corrections. Each DriftDataSource indicates if its data comes
                # from a source that applies drift correction. In this case, the calculated drift rate will be on top
                # of the corrected drift rate, which is - to the best of our knowledge - the drift rate from the previous
                # measurement.
                if drift_data_source.applies_drift_correction and len(self.__drift_history) > 0:
                    drift_result.drift_rate += self.get_drift_rate(axis=self.__native_axis, n=1)
                self.__append_drift(drift_result)

        # this call is not under lock - so recheck the condition upon which we fire the event.
        if drift_result:
            delta_time = (drift_result.time_window_end - drift_result.time_window_start).total_seconds()
            delta_nm = drift_result.drift_rate * delta_time * 1e9
            self.drift_changed_event.fire(delta_nm, delta_time)

    def submit_image(self, xdata: DataAndMetadata.DataAndMetadata, rotation: float, *, drift_data_source_id: str, axis: stem_controller_module.AxisDescription, drift_correction_applied: bool, wait: bool = False) -> None:
        # set first data if it hasn't been set or if rotation has changed.
        # otherwise, set current data and be ready to measure.
        with self.__lock:
            global _next_image_index
            _next_image_index += 1
            drift_data_source = None
            for drift_data_source in self.drift_data_sources:
                if drift_data_source.drift_data_source_id == drift_data_source_id:
                    if not math.isclose(drift_data_source.rotation, rotation) or drift_data_source.axis != axis or drift_correction_applied != drift_data_source.applies_drift_correction:
                        self.drift_data_sources.remove(drift_data_source)
                        drift_data_source = None
                    break
            # If we did not find "drift_data_source_id" in the existing sources, set "drift_data_osurce" to None so that
            # a new one will be created below.
            else:
                drift_data_source = None

            if drift_data_source is None:
                drift_data_source = DriftDataSource(drift_data_source_id=drift_data_source_id, axis=axis, rotation=rotation, applies_drift_correction=drift_correction_applied)
                self.drift_data_sources.add(drift_data_source)

            drift_data_source.submit_image(xdata)
            # useful for debugging.
            # numpy.save(f"/Users/cmeyer/Desktop/n{_next_image_index}.npy", xdata.data)
            future = self.__dispatcher.dispatch(functools.partial(self.__calculate, drift_data_source_id))
        if wait:
            future.result()

    def submit_drift_result(self, *, drift_rate: Geometry.FloatSize, time_window_start: datetime.datetime, time_window_end: datetime.datetime, axis: stem_controller_module.AxisDescription) -> None:
        """Submit a drift rate that has been calculated externally.

        For example tuning also calculates the drift rate, so it can add it to the "globally known drift" through this method.

        "axis" should be the name of the axis that drift_rate was measured in. DriftTracker will then convert it to its
        native axis.
        """
        # TODO convert drift rate to self.__native_axis before adding the new drift result
        drift_rate = self.__stem_controller.axis_transform_point(drift_rate.as_point(), from_axis=axis, to_axis=self.__native_axis).as_size()
        self.__append_drift(DriftResult(drift_rate=drift_rate, time_window_start=time_window_start, time_window_end=time_window_end))


# used for debugging
_next_image_index = 0


class DriftCorrectionBehavior:
    """Drift correction behavior for updating drift at beginning of each synchronized scan section.

    Take a drift scan from the drift region and send it to the drift compensator.
    """

<<<<<<< HEAD
    def __init__(self, scan_hardware_source: scan_base.ScanHardwareSource,
                 scan_frame_parameters: scan_base.ScanFrameParameters, *, axis: stem_controller_module.AxisDescription, use_prediction: bool = True) -> None:
=======
    def __init__(self,
                 drift_tracker: DriftTracker,
                 scan_hardware_source: scan_base.ScanHardwareSource,
                 scan_frame_parameters: scan_base.ScanFrameParameters, *, use_prediction: bool = True) -> None:
>>>>>>> a488b1e6
        # init with the frame parameters from the synchronized grab
        self.__drift_tracker = drift_tracker
        self.__scan_hardware_source = scan_hardware_source
        self.__scan_frame_parameters = copy.deepcopy(scan_frame_parameters)
        self.__axis = axis
        self.__use_predition = use_prediction
        # here we convert those frame parameters to the context
        self.__scan_frame_parameters.subscan_pixel_size = None
        self.__scan_frame_parameters.subscan_fractional_size = None
        self.__scan_frame_parameters.subscan_fractional_center = None
        self.__scan_frame_parameters.subscan_rotation = 0.0
        self.__scan_frame_parameters.channel_override = "drift"
        self.__drift_tracker.reset()

    def prepare_section(self, *, utc_time: typing.Optional[datetime.datetime] = None) -> None:
        # this method must be thread safe
        # start with the context frame parameters and adjust for the drift region
        frame_parameters = copy.deepcopy(self.__scan_frame_parameters)
        context_size = frame_parameters.size.to_float_size()
        drift_channel_id = self.__scan_hardware_source.drift_channel_id
        drift_region = self.__scan_hardware_source.drift_region
        drift_rotation = self.__scan_hardware_source.drift_rotation
        if drift_channel_id is not None and drift_region is not None:
            drift_channel_index = self.__scan_hardware_source.get_channel_index(drift_channel_id)
            assert drift_channel_index is not None
            aspect_ratio = (context_size.width * drift_region.width) / (context_size.height * drift_region.height)
            TARGET_SIZE = 64
            if aspect_ratio >= 1.0:
                if aspect_ratio <= 2.0:
                    shape = Geometry.IntSize(w=TARGET_SIZE, h=int(TARGET_SIZE / aspect_ratio))
                else:
                    shape = Geometry.IntSize(w=int(TARGET_SIZE // 2 * aspect_ratio), h=TARGET_SIZE // 2)
            else:
                if aspect_ratio > 0.5:
                    shape = Geometry.IntSize(h=TARGET_SIZE, w=int(TARGET_SIZE * aspect_ratio))
                else:
                    shape = Geometry.IntSize(h=int(TARGET_SIZE // 2 / aspect_ratio), w=TARGET_SIZE // 2)
            frame_parameters.subscan_pixel_size = shape
            if frame_parameters.subscan_pixel_size[0] >= 8 or frame_parameters.subscan_pixel_size[1] >= 8:
                frame_parameters.subscan_fractional_size = Geometry.FloatSize(drift_region.height, drift_region.width)
                frame_parameters.subscan_fractional_center = Geometry.FloatPoint(drift_region.center.y, drift_region.center.x)
                frame_parameters.subscan_rotation = drift_rotation
                # attempt to keep drift area in roughly the same position by adding in the accumulated correction.
                utc_time = utc_time or datetime.datetime.utcnow()
<<<<<<< HEAD
                delta_nm = drift_tracker.predict_drift(utc_time, axis=self.__axis) if self.__use_predition else drift_tracker.total_delta_nm
=======
                delta_nm = self.__drift_tracker.predict_drift(utc_time) if self.__use_predition else self.__drift_tracker.total_delta_nm
>>>>>>> a488b1e6
                frame_parameters.center_nm = frame_parameters.center_nm - delta_nm
                # print(f"measure with center_nm {frame_parameters.center_nm}")
                xdatas = self.__scan_hardware_source.record_immediate(frame_parameters, [drift_channel_index])
                xdata0 = xdatas[0]
                if xdata0:
<<<<<<< HEAD
                    drift_tracker.submit_image(xdata0, drift_rotation, drift_data_source_id="drift_correction_behavior_subscan", axis=self.__axis, drift_correction_applied=True, wait=True)
=======
                    self.__drift_tracker.submit_image(xdata0, drift_rotation, wait=True)
>>>>>>> a488b1e6


class DriftCorrectionDataStream(Acquisition.ContainerDataStream):
    """Drift correction data stream.

    The drift correction data stream will capture a scan from the drift region and submit the scan
    to the drift tracker (via the submit_image method).

    The drift tracker can be used to adjust the center_nm of any frame parameters so that the drift
    region is kept in the same relative location in the scan data.
    """

    def __init__(self, drift_correction_behavior: DriftCorrectionBehavior, data_stream: Acquisition.DataStream) -> None:
        super().__init__(data_stream)
        self.__drift_correction_behavior = drift_correction_behavior

    def _prepare_stream(self, stream_args: Acquisition.DataStreamArgs, **kwargs: typing.Any) -> None:
        # during preparation for this section of the scan, let the drift correction behavior capture
        # the drift region and submit it to the drift tracker. the super prepare stream will then call
        # prepare stream of the scan, which can use the drift tracker to adjust the center_nm frame
        # parameter.
        self.__drift_correction_behavior.prepare_section()
        # call this last so that we measure drift before preparing the scan section (which will utilize the measured drift).
        super()._prepare_stream(stream_args, **kwargs)


class DriftCorrectionDataStreamFunctor(Acquisition.DataStreamFunctor):
    """Define a functor to create a drift correction data stream."""

<<<<<<< HEAD
    def __init__(self, scan_hardware_source: scan_base.ScanHardwareSource, scan_frame_parameters: scan_base.ScanFrameParameters, *, axis: stem_controller_module.AxisDescription, use_prediction: bool = True) -> None:
        self.scan_hardware_source = scan_hardware_source
        self.scan_frame_parameters = scan_frame_parameters
        self.__axis = axis
=======
    def __init__(self, scan_hardware_source: scan_base.ScanHardwareSource, scan_frame_parameters: scan_base.ScanFrameParameters, drift_tracker: DriftTracker, *, use_prediction: bool = True) -> None:
        self.scan_hardware_source = scan_hardware_source
        self.scan_frame_parameters = scan_frame_parameters
        self.__drift_tracker = drift_tracker
>>>>>>> a488b1e6
        self.__use_prediction = use_prediction
        # for testing
        self._drift_correction_data_stream: typing.Optional[DriftCorrectionDataStream] = None

    def apply(self, data_stream: Acquisition.DataStream) -> Acquisition.DataStream:
        assert not self._drift_correction_data_stream
<<<<<<< HEAD
        self._drift_correction_data_stream = DriftCorrectionDataStream(DriftCorrectionBehavior(self.scan_hardware_source, self.scan_frame_parameters, axis=self.__axis, use_prediction=self.__use_prediction), data_stream)
=======
        self._drift_correction_data_stream = DriftCorrectionDataStream(DriftCorrectionBehavior(self.__drift_tracker, self.scan_hardware_source, self.scan_frame_parameters, use_prediction=self.__use_prediction), data_stream)
>>>>>>> a488b1e6
        return self._drift_correction_data_stream


class DriftUpdaterDataStream(Acquisition.ContainerDataStream):
    """A data stream which watches the first channel (HAADF) and sends its frames to the drift compensator"""

    def __init__(self, data_stream: Acquisition.DataStream, drift_tracker: DriftTracker, axis: stem_controller_module.AxisDescription, drift_rotation: float):
        super().__init__(data_stream)
        self.__drift_tracker = drift_tracker
        self.__axis = axis
        self.__drift_rotation = drift_rotation
        self.__channel = data_stream.channels[0]
        self.__framer = Acquisition.Framer(Acquisition.DataAndMetadataDataChannel())

    def _prepare_stream(self, stream_args: Acquisition.DataStreamArgs, **kwargs: typing.Any) -> None:
        # We need to call drift_tracker.reset() at the earliest possible moment, because otherwise another layer
        # in the acquisition pipeline could have already used the outdated drift information for some initial setup.
        self.__drift_tracker.reset()
        super()._prepare_stream(stream_args, **kwargs)

    def _fire_data_available(self, data_stream_event: Acquisition.DataStreamEventArgs) -> None:
        if self.__channel == data_stream_event.channel:
            self.__framer.data_available(data_stream_event, typing.cast(Acquisition.FrameCallbacks, self))
        super()._fire_data_available(data_stream_event)

    def _send_data(self, channel: Acquisition.Channel, data_and_metadata: DataAndMetadata.DataAndMetadata) -> None:
        # ScanFrameDataStream (in scan_base.py) always uses the currently estimated drift to correct the scan position.
        # Because of this we still need to set "drift_correction_applied" to True even though we don't explicitly correct
        # for drift here.
        # TODO How do we find out if drift correction is applied or not?
        # TODO If we want to correct drift by another method, how do we switch off the hardcoded correction in ScanFrameDataStream?
        self.__drift_tracker.submit_image(data_and_metadata, self.__drift_rotation, drift_data_source_id="drift_updater_data_stream_haadf", axis=self.__axis, drift_correction_applied=True, wait=True)

    def _send_data_multiple(self, channel: Acquisition.Channel, data_and_metadata: DataAndMetadata.DataAndMetadata, count: int) -> None:
        pass


<<<<<<< HEAD
"""
Architectural Decision Records.

# ADR-003 2022-06-02 AM "Add a global 'active' flag to DriftTracker"

The "active" flag does not have any effect within DriftTracker. It is just there to have a global place for
tracking if drift correction is enabled or not. Since DriftTracker is a globally used class, it makes sense to
also track whether drift correction is active globally. What each component does with this information is then
up to its individual implementation.

# ADR-002 2022-05-05 AM "Use drift_rate as the native quantiy for tracking drift"

This is a consequence of allowing different drift sources and different cross-correlation algorithms. Compared to an
absolute drift, drift_rate can be interpreted without further knowledge about the algorithm that produces it. For example
cross-correlating the first recorded image with the latest one produces a different absolute drift than cross-correlating
the second to last one with the latest one. However, assuming a constant drift rate both methods would result in the same
drift_rate. Of course drift and drift_rate can be converted into each other if the respective time windows used for their
calculation are known. But overall it is drift_rate that we are actually interested in: The sample will usually drift with
a certain drift_rate that typically decreases over time. The drift rate decrease is usually small compared to the sampling
interval, so assuming a constant drift rate between the sampling points is a good approximation. 

# ADR-001 2022-05-05 AM "Introduce DriftDataSource"

DriftTracker is intended as a global place to track sample drift. But for calculating the global drift we can have different
sources like ronchigram images or scanned images. Only images from one source can be cross-correlated and different sources
also produce data oriented in different coordinate systems. In order to be able to globally track sample drift we need to
track the different sources individually.
Each DriftDataSource contains the information needed to correctly interpret the data it produces: In addition to the axis
the data is oriented it can have an extra rotation which is for example required for subscan images. We also need to track
if a DriftDataSource produces data that has drift correction applied, i.e. if the images are shifted according to the last
known drift rate. DriftTracker tracks the total global drift, so for a DriftDataSource that produces drift corrected images
it adds the drift rate calculated from it to the last known drift rate.

"""
=======
def run() -> None:
    Registry.register_component(DriftTracker(), {"drift_tracker"})

def stop() -> None:
    pass
>>>>>>> a488b1e6
<|MERGE_RESOLUTION|>--- conflicted
+++ resolved
@@ -23,7 +23,6 @@
 from nion.swift.model import DataItem
 from nion.utils import Event
 from nion.utils import Geometry
-from nion.utils import Registry
 from nion.utils import ThreadPool
 from nion.utils import Registry
 
@@ -436,15 +435,12 @@
     Take a drift scan from the drift region and send it to the drift compensator.
     """
 
-<<<<<<< HEAD
-    def __init__(self, scan_hardware_source: scan_base.ScanHardwareSource,
-                 scan_frame_parameters: scan_base.ScanFrameParameters, *, axis: stem_controller_module.AxisDescription, use_prediction: bool = True) -> None:
-=======
     def __init__(self,
                  drift_tracker: DriftTracker,
                  scan_hardware_source: scan_base.ScanHardwareSource,
-                 scan_frame_parameters: scan_base.ScanFrameParameters, *, use_prediction: bool = True) -> None:
->>>>>>> a488b1e6
+                 scan_frame_parameters: scan_base.ScanFrameParameters, *,
+                 axis: stem_controller_module.AxisDescription,
+                 use_prediction: bool = True) -> None:
         # init with the frame parameters from the synchronized grab
         self.__drift_tracker = drift_tracker
         self.__scan_hardware_source = scan_hardware_source
@@ -489,21 +485,13 @@
                 frame_parameters.subscan_rotation = drift_rotation
                 # attempt to keep drift area in roughly the same position by adding in the accumulated correction.
                 utc_time = utc_time or datetime.datetime.utcnow()
-<<<<<<< HEAD
-                delta_nm = drift_tracker.predict_drift(utc_time, axis=self.__axis) if self.__use_predition else drift_tracker.total_delta_nm
-=======
-                delta_nm = self.__drift_tracker.predict_drift(utc_time) if self.__use_predition else self.__drift_tracker.total_delta_nm
->>>>>>> a488b1e6
+                delta_nm = self.__drift_tracker.predict_drift(utc_time, axis=self.__axis) if self.__use_predition else self.__drift_tracker.total_delta_nm
                 frame_parameters.center_nm = frame_parameters.center_nm - delta_nm
                 # print(f"measure with center_nm {frame_parameters.center_nm}")
                 xdatas = self.__scan_hardware_source.record_immediate(frame_parameters, [drift_channel_index])
                 xdata0 = xdatas[0]
                 if xdata0:
-<<<<<<< HEAD
-                    drift_tracker.submit_image(xdata0, drift_rotation, drift_data_source_id="drift_correction_behavior_subscan", axis=self.__axis, drift_correction_applied=True, wait=True)
-=======
-                    self.__drift_tracker.submit_image(xdata0, drift_rotation, wait=True)
->>>>>>> a488b1e6
+                    self.__drift_tracker.submit_image(xdata0, drift_rotation, drift_data_source_id="drift_correction_behavior_subscan", axis=self.__axis, drift_correction_applied=True, wait=True)
 
 
 class DriftCorrectionDataStream(Acquisition.ContainerDataStream):
@@ -533,28 +521,18 @@
 class DriftCorrectionDataStreamFunctor(Acquisition.DataStreamFunctor):
     """Define a functor to create a drift correction data stream."""
 
-<<<<<<< HEAD
-    def __init__(self, scan_hardware_source: scan_base.ScanHardwareSource, scan_frame_parameters: scan_base.ScanFrameParameters, *, axis: stem_controller_module.AxisDescription, use_prediction: bool = True) -> None:
-        self.scan_hardware_source = scan_hardware_source
-        self.scan_frame_parameters = scan_frame_parameters
-        self.__axis = axis
-=======
-    def __init__(self, scan_hardware_source: scan_base.ScanHardwareSource, scan_frame_parameters: scan_base.ScanFrameParameters, drift_tracker: DriftTracker, *, use_prediction: bool = True) -> None:
+    def __init__(self, scan_hardware_source: scan_base.ScanHardwareSource, scan_frame_parameters: scan_base.ScanFrameParameters, drift_tracker: DriftTracker, *, axis: stem_controller_module.AxisDescription, use_prediction: bool = True) -> None:
         self.scan_hardware_source = scan_hardware_source
         self.scan_frame_parameters = scan_frame_parameters
         self.__drift_tracker = drift_tracker
->>>>>>> a488b1e6
+        self.__axis = axis
         self.__use_prediction = use_prediction
         # for testing
         self._drift_correction_data_stream: typing.Optional[DriftCorrectionDataStream] = None
 
     def apply(self, data_stream: Acquisition.DataStream) -> Acquisition.DataStream:
         assert not self._drift_correction_data_stream
-<<<<<<< HEAD
-        self._drift_correction_data_stream = DriftCorrectionDataStream(DriftCorrectionBehavior(self.scan_hardware_source, self.scan_frame_parameters, axis=self.__axis, use_prediction=self.__use_prediction), data_stream)
-=======
-        self._drift_correction_data_stream = DriftCorrectionDataStream(DriftCorrectionBehavior(self.__drift_tracker, self.scan_hardware_source, self.scan_frame_parameters, use_prediction=self.__use_prediction), data_stream)
->>>>>>> a488b1e6
+        self._drift_correction_data_stream = DriftCorrectionDataStream(DriftCorrectionBehavior(self.__drift_tracker, self.scan_hardware_source, self.scan_frame_parameters, axis=self.__axis, use_prediction=self.__use_prediction), data_stream)
         return self._drift_correction_data_stream
 
 
@@ -592,7 +570,6 @@
         pass
 
 
-<<<<<<< HEAD
 """
 Architectural Decision Records.
 
@@ -627,10 +604,16 @@
 it adds the drift rate calculated from it to the last known drift rate.
 
 """
-=======
+
 def run() -> None:
-    Registry.register_component(DriftTracker(), {"drift_tracker"})
+    stem_controller = Registry.get_component("stem_controller")
+    # TODO Hardcoding a specific native axis for drift tracker is not optimal. There should be a better way of doing this.
+    axis: typing.Optional[stem_controller_module.AxisDescription] = None
+    for axis in stem_controller.axis_descriptions:
+        if axis.axis_id == "stageaxis":
+            break
+    assert axis is not None
+    Registry.register_component(DriftTracker(stem_controller=stem_controller, native_axis=axis), {"drift_tracker"})
 
 def stop() -> None:
-    pass
->>>>>>> a488b1e6
+    pass